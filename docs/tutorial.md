--- conflicted
+++ resolved
@@ -140,13 +140,10 @@
 # [cirq.GridQubit(0, 0), cirq.GridQubit(0, 1), cirq.GridQubit(0, 2), cirq.GridQubit(1, 0), cirq.GridQubit(1, 1), cirq.GridQubit(1, 2), cirq.GridQubit(2, 0), cirq.GridQubit(2, 1), cirq.GridQubit(2, 2)]
 ```
 Here we see that we've created a bunch of `GridQubit`s. 
-<<<<<<< HEAD
-`GridQubit`s implement the `QubitId` class, which just means
-that they are equatable and hashable. `QubitId` has an abstract `_comparison_key` method that must be implemented by child types in order to ensure there's a reasonable sorting order for diagrams and that this matches what happens when `sorted(qubits)` is called.`GridQubit`s in addition
-=======
+
 `GridQubit`s implement the `Qid` class, which just means
 that they are equatable and hashable. `Qid` has an abstract `_comparison_key` method that must be implemented by child types in order to ensure there's a reasonable sorting order for diagrams and that this matches what happens when `sorted(qubits)` is called.`GridQubit`s in addition
->>>>>>> 4e7a4be7
+
 have a row and column, indicating their position on a grid.
 
 Now that we have some qubits, let us construct a `Circuit` on these qubits.
