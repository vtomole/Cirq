--- conflicted
+++ resolved
@@ -59,7 +59,6 @@
     - pip install -r dev_tools/conf/pip-list-dev-tools.txt
     script: check/pytest --ignore=cirq/contrib --benchmark-skip --actually-quiet
   - stage: test
-<<<<<<< HEAD
     os: osx
     env: NAME=pytest (macOS)
     python: '3.6'
@@ -73,25 +72,6 @@
     script: 
       - check/pytest --benchmark-skip
   - stage: test
-    os: windows
-    env: NAME=pytest (Windows)
-    language: sh
-    python: '3.7.3'
-    before_install:
-    - powershell -command 'Set-MpPreference -DisableArchiveScanning $true'
-    - powershell -command 'Set-MpPreference -DisableBehaviorMonitoring $true'
-    - powershell -command 'Set-MpPreference -DisableRealtimeMonitoring $true'
-    - choco install python --version 3.7.3
-    - export PATH="/c/Python37:/c/Python37/Scripts:$PATH"
-    - python -m pip install --upgrade pip wheel
-    install:
-    - python -m pip install -r requirements.txt
-    - python -m pip install -r cirq/contrib/contrib-requirements.txt
-    - python -m pip install -r dev_tools/conf/pip-list-dev-tools.txt
-    script: check/pytest --benchmark-skip --actually-quiet
-  - stage: test
-=======
->>>>>>> c149519a
     os: linux
     env: NAME=doctest
     python: '3.6'
