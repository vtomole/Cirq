--- conflicted
+++ resolved
@@ -267,15 +267,10 @@
         for op in protocols.decompose_once_with_qubits(self, (qubit,)):
             mat = protocols.unitary(op).dot(mat)
         return mat
-
-<<<<<<< HEAD
-    def _decompose_(self, qubits: Sequence[raw_types.QubitId]
-    ) -> op_tree.OP_TREE:
-=======
+      
     def _decompose_(self, qubits: Sequence[raw_types.Qid]
                           ) -> op_tree.OP_TREE:
->>>>>>> 433f2f4a
-        qubit, = qubits
+      qubit, = qubits
         if self == SingleQubitCliffordGate.H:
             return common_gates.H(qubit),
         rotations = self.decompose_rotation()
