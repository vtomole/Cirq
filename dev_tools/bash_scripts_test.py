# Copyright 2018 The Cirq Developers
#
# Licensed under the Apache License, Version 2.0 (the "License");
# you may not use this file except in compliance with the License.
# You may obtain a copy of the License at
#
#     https://www.apache.org/licenses/LICENSE-2.0
#
# Unless required by applicable law or agreed to in writing, software
# distributed under the License is distributed on an "AS IS" BASIS,
# WITHOUT WARRANTIES OR CONDITIONS OF ANY KIND, either express or implied.
# See the License for the specific language governing permissions and
# limitations under the License.

import os
<<<<<<< HEAD
import sys
=======
from typing import TYPE_CHECKING
>>>>>>> d821bc6c

from dev_tools import shell_tools

if TYPE_CHECKING:
    import _pytest


def only_on_posix(func):
    if os.name != 'posix':
        return None
    return func


<<<<<<< HEAD
def not_on_darwin(func):
    if sys.platform == 'darwin':
        return None
    return func


def run(*, script_file: str, arg: str ='', setup: str = ''
        ) -> shell_tools.CommandOutput:
=======
def run(
        *,
        script_file: str,
        tmpdir_factory: '_pytest.tmpdir.TempdirFactory',
        arg: str = '',
        setup: str = '',
) -> shell_tools.CommandOutput:
>>>>>>> d821bc6c
    """Invokes the given script within a temporary test environment."""

    with open(script_file) as f:
        script_lines = f.readlines()

    # Create a unique temporary directory
    dir_path = tmpdir_factory.mktemp('tmp', numbered=True)
    file_path = os.path.join(dir_path, 'test-script.sh')

    intercepted = [
        'python',
        'python3',
        'pylint',
        'pytest',
        'mypy',
        'yapf',
    ]
    assert script_lines[0] == '#!/usr/bin/env bash\n'
    for e in intercepted:
        script_lines.insert(1, e + '() {\n  echo INTERCEPTED ' + e + ' $@\n}\n')

    with open(file_path, 'w') as f:
        f.writelines(script_lines)

    cmd = r"""
dir=$(git rev-parse --show-toplevel)
cd {}
git init --quiet
git commit -m init --allow-empty --quiet --no-gpg-sign
{}
chmod +x ./test-script.sh
./test-script.sh {}
""".format(dir_path, setup, arg)
    return shell_tools.run_shell(cmd=cmd,
                                 log_run_to_stderr=False,
                                 raise_on_fail=False,
                                 out=shell_tools.TeeCapture(),
                                 err=shell_tools.TeeCapture())


@only_on_posix
def test_pytest_changed_files_file_selection(tmpdir_factory):

    result = run(script_file='check/pytest-changed-files',
                 tmpdir_factory=tmpdir_factory,
                 arg='HEAD~1',
                 setup='touch file.py\n'
                 'git add -A\n'
                 'git commit -m test --quiet --no-gpg-sign\n')
    assert result.exit_code == 0
    assert result.out == ''
    assert result.err.split() == (
        "Comparing against revision 'HEAD~1'.\n"
        "Found 0 differing files with associated tests.\n").split()

    result = run(script_file='check/pytest-changed-files',
                 tmpdir_factory=tmpdir_factory,
                 arg='HEAD~1',
                 setup='touch file_test.py\n'
                 'git add -A\n'
                 'git commit -m test --quiet --no-gpg-sign\n')
    assert result.exit_code == 0
    assert result.out == 'INTERCEPTED pytest file_test.py\n'
    assert result.err.split() == (
        "Comparing against revision 'HEAD~1'.\n"
        "Found 1 differing files with associated tests.\n").split()

    result = run(script_file='check/pytest-changed-files',
                 tmpdir_factory=tmpdir_factory,
                 arg='HEAD~1',
                 setup='touch file.py file_test.py\n'
                 'git add -A\n'
                 'git commit -m test --quiet --no-gpg-sign\n')
    assert result.exit_code == 0
    assert result.out == 'INTERCEPTED pytest file_test.py\n'
    assert result.err.split() == (
        "Comparing against revision 'HEAD~1'.\n"
        "Found 1 differing files with associated tests.\n").split()

    result = run(script_file='check/pytest-changed-files',
                 tmpdir_factory=tmpdir_factory,
                 arg='HEAD',
                 setup='touch file.py file_test.py\n'
                 'git add -A\n'
                 'git commit -m test --quiet --no-gpg-sign\n'
                 'echo x > file_test.py\n')
    assert result.exit_code == 0
    assert result.out == 'INTERCEPTED pytest file_test.py\n'
    assert result.err.split() == (
        "Comparing against revision 'HEAD'.\n"
        "Found 1 differing files with associated tests.\n").split()

    result = run(script_file='check/pytest-changed-files',
                 tmpdir_factory=tmpdir_factory,
                 arg='HEAD',
                 setup='touch file.py file_test.py\n'
                 'git add -A\n'
                 'git commit -m test --quiet --no-gpg-sign\n'
                 'echo x > file.py\n')
    assert result.exit_code == 0
    assert result.out == 'INTERCEPTED pytest file_test.py\n'
    assert result.err.split() == (
        "Comparing against revision 'HEAD'.\n"
        "Found 1 differing files with associated tests.\n").split()


@only_on_posix
def test_pytest_changed_files_branch_selection(tmpdir_factory):

    result = run(script_file='check/pytest-changed-files',
                 tmpdir_factory=tmpdir_factory,
                 arg='HEAD')
    assert result.exit_code == 0
    assert result.out == ''
    assert result.err.split() == (
        "Comparing against revision 'HEAD'.\n"
        "Found 0 differing files with associated tests.\n").split()

    result = run(script_file='check/pytest-changed-files',
                 tmpdir_factory=tmpdir_factory,
                 arg='HEAD~999999')
    assert result.exit_code == 1
    assert result.out == ''
    assert "No revision 'HEAD~999999'." in result.err

    result = run(script_file='check/pytest-changed-files',
                 tmpdir_factory=tmpdir_factory)
    assert result.exit_code == 0
    assert result.out == ''
    assert result.err.split() == (
        "Comparing against revision 'master'.\n"
        "Found 0 differing files with associated tests.\n").split()

    result = run(script_file='check/pytest-changed-files',
                 tmpdir_factory=tmpdir_factory,
                 setup='git branch origin/master')
    assert result.exit_code == 0
    assert result.out == ''
    assert result.err.split() == (
        "Comparing against revision 'origin/master'.\n"
        "Found 0 differing files with associated tests.\n").split()

    result = run(script_file='check/pytest-changed-files',
                 tmpdir_factory=tmpdir_factory,
                 setup='git branch upstream/master')
    assert result.exit_code == 0
    assert result.out == ''
    assert result.err.split() == (
        "Comparing against revision 'upstream/master'.\n"
        "Found 0 differing files with associated tests.\n").split()

    result = run(script_file='check/pytest-changed-files',
                 tmpdir_factory=tmpdir_factory,
                 setup='git branch upstream/master; git branch origin/master')
    assert result.exit_code == 0
    assert result.out == ''
    assert result.err.split() == (
        "Comparing against revision 'upstream/master'.\n"
        "Found 0 differing files with associated tests.\n").split()

    result = run(script_file='check/pytest-changed-files',
                 tmpdir_factory=tmpdir_factory,
                 arg='file',
                 setup='git checkout -b other --quiet\n'
                 'git branch -D master --quiet\n')
    assert result.exit_code == 1
    assert result.out == ''
    assert "No revision 'file'." in result.err

    # Fails on file.
    result = run(script_file='check/pytest-changed-files',
                 tmpdir_factory=tmpdir_factory,
                 arg='file',
                 setup='touch file\n'
                 'git add -A\n'
                 'git commit -m test --quiet --no-gpg-sign\n')
    assert result.exit_code == 1
    assert result.out == ''
    assert "No revision 'file'." in result.err

    # Works when ambiguous between revision and file.
    result = run(script_file='check/pytest-changed-files',
                 tmpdir_factory=tmpdir_factory,
                 arg='HEAD',
                 setup='touch HEAD\n'
                 'git add -A\n'
                 'git commit -m test --quiet --no-gpg-sign\n')
    assert result.exit_code == 0
    assert result.out == ''
    assert result.err.split() == (
       "Comparing against revision 'HEAD'.\n"
       "Found 0 differing files with associated tests.\n").split()

    result = run(script_file='check/pytest-changed-files',
                 tmpdir_factory=tmpdir_factory,
                 setup='touch master\n'
                 'git add -A\n'
                 'git commit -m test --quiet --no-gpg-sign\n')
    assert result.exit_code == 0
    assert result.out == ''
    assert result.err.split() == (
        "Comparing against revision 'master'.\n"
        "Found 0 differing files with associated tests.\n").split()

    # Works on remotes.
    result = run(script_file='check/pytest-changed-files',
                 tmpdir_factory=tmpdir_factory,
                 setup='mkdir alt\n'
                 'cd alt\n'
                 'git init --quiet\n'
                 'git commit -m tes --quiet --allow-empty --no-gpg-sign\n'
                 'cd ..\n'
                 'git remote add origin alt\n'
                 'git fetch origin master --quiet 2> /dev/null\n')
    assert result.exit_code == 0
    assert result.out == ''
    assert result.err.split() == (
        "Comparing against revision 'origin/master'.\n"
        "Found 0 differing files with associated tests.\n").split()


@only_on_posix
def test_pytest_and_incremental_coverage_branch_selection(tmpdir_factory):
    result = run(script_file='check/pytest-and-incremental-coverage',
                 tmpdir_factory=tmpdir_factory,
                 arg='HEAD')
    assert result.exit_code == 0
    assert result.out == (
        'INTERCEPTED python '
        'dev_tools/run_pytest_and_incremental_coverage.py HEAD\n')
    assert result.err == "Comparing against revision 'HEAD'.\n"

    result = run(script_file='check/pytest-and-incremental-coverage',
                 tmpdir_factory=tmpdir_factory,
                 arg='HEAD~999999')
    assert result.exit_code == 1
    assert result.out == ''
    assert "No revision 'HEAD~999999'." in result.err

    result = run(script_file='check/pytest-and-incremental-coverage',
                 tmpdir_factory=tmpdir_factory)
    assert result.exit_code == 0
    assert result.out == (
        'INTERCEPTED python '
        'dev_tools/run_pytest_and_incremental_coverage.py master\n')
    assert result.err == "Comparing against revision 'master'.\n"

    result = run(script_file='check/pytest-and-incremental-coverage',
                 tmpdir_factory=tmpdir_factory,
                 setup='git branch origin/master')
    assert result.exit_code == 0
    assert result.out == (
        'INTERCEPTED python '
        'dev_tools/run_pytest_and_incremental_coverage.py origin/master\n')
    assert result.err == "Comparing against revision 'origin/master'.\n"

    result = run(script_file='check/pytest-and-incremental-coverage',
                 tmpdir_factory=tmpdir_factory,
                 setup='git branch upstream/master')
    assert result.exit_code == 0
    assert result.out == (
        'INTERCEPTED python '
        'dev_tools/run_pytest_and_incremental_coverage.py upstream/master\n')
    assert result.err == "Comparing against revision 'upstream/master'.\n"

    result = run(script_file='check/pytest-and-incremental-coverage',
                 tmpdir_factory=tmpdir_factory,
                 setup='git branch upstream/master; git branch origin/master')
    assert result.exit_code == 0
    assert result.out == (
        'INTERCEPTED python '
        'dev_tools/run_pytest_and_incremental_coverage.py upstream/master\n')
    assert result.err == "Comparing against revision 'upstream/master'.\n"

    result = run(script_file='check/pytest-and-incremental-coverage',
                 tmpdir_factory=tmpdir_factory,
                 setup='git checkout -b other --quiet\n'
                 'git branch -D master --quiet\n')
    assert result.exit_code == 1
    assert result.out == ''
    assert 'No default revision found to compare against' in result.err

    # Works when ambiguous between revision and file.
    result = run(script_file='check/pytest-and-incremental-coverage',
                 tmpdir_factory=tmpdir_factory,
                 arg='HEAD',
                 setup='touch HEAD\n'
                 'git add -A\n'
                 'git commit -m test --quiet --no-gpg-sign\n')
    assert result.exit_code == 0
    assert result.out == (
        'INTERCEPTED python '
        'dev_tools/run_pytest_and_incremental_coverage.py HEAD\n')
    assert result.err == "Comparing against revision 'HEAD'.\n"

    result = run(script_file='check/pytest-and-incremental-coverage',
                 tmpdir_factory=tmpdir_factory,
                 setup='touch master\n'
                 'git add -A\n'
                 'git commit -m test --quiet --no-gpg-sign\n')
    assert result.exit_code == 0
    assert result.out == (
        'INTERCEPTED python '
        'dev_tools/run_pytest_and_incremental_coverage.py master\n')
    assert result.err == "Comparing against revision 'master'.\n"

    result = run(script_file='check/pytest-and-incremental-coverage',
                 tmpdir_factory=tmpdir_factory,
                 setup='touch master\n'
                 'git add -A\n'
                 'git commit -q -m test --no-gpg-sign\n'
                 'git branch alt\n'
                 'touch master2\n'
                 'git add -A\n'
                 'git commit -q -m test2 --no-gpg-sign\n'
                 'git checkout -q alt\n')
    assert result.exit_code == 0
    assert result.out.startswith(
        'INTERCEPTED python '
        'dev_tools/run_pytest_and_incremental_coverage.py ')
    assert result.err.startswith(
        "Comparing against revision 'master' (merge base ")

@only_on_posix
<<<<<<< HEAD
@not_on_darwin
def test_incremental_format_branch_selection():
    result = run(script_file='check/format-incremental', arg='HEAD')
=======
def test_incremental_format_branch_selection(tmpdir_factory):
    result = run(script_file='check/format-incremental',
                 tmpdir_factory=tmpdir_factory,
                 arg='HEAD')
>>>>>>> d821bc6c
    assert result.exit_code == 0
    assert result.out == (
        '\x1b[32mNo formatting needed on changed lines\x1b[0m.\n')
    assert result.err == "Comparing against revision 'HEAD'.\n"

    result = run(script_file='check/format-incremental',
                 tmpdir_factory=tmpdir_factory,
                 arg='HEAD~9999')
    assert result.exit_code == 1
    assert result.out == ''
    assert "No revision 'HEAD~9999'." in result.err

    result = run(script_file='check/format-incremental',
                 tmpdir_factory=tmpdir_factory)
    assert result.exit_code == 0
    assert result.out == (
        '\x1b[32mNo formatting needed on changed lines\x1b[0m.\n')
    assert result.err == "Comparing against revision 'master'.\n"

    result = run(script_file='check/format-incremental',
                 tmpdir_factory=tmpdir_factory,
                 setup='git branch origin/master')
    assert result.exit_code == 0
    assert result.out == (
        '\x1b[32mNo formatting needed on changed lines\x1b[0m.\n')
    assert result.err == "Comparing against revision 'origin/master'.\n"

    result = run(script_file='check/format-incremental',
                 tmpdir_factory=tmpdir_factory,
                 setup='git branch upstream/master')
    assert result.exit_code == 0
    assert result.out == (
        '\x1b[32mNo formatting needed on changed lines\x1b[0m.\n')
    assert result.err == "Comparing against revision 'upstream/master'.\n"

    result = run(script_file='check/format-incremental',
                 tmpdir_factory=tmpdir_factory,
                 setup='git branch upstream/master; git branch origin/master')
    assert result.exit_code == 0
    assert result.out == (
        '\x1b[32mNo formatting needed on changed lines\x1b[0m.\n')
    assert result.err == "Comparing against revision 'upstream/master'.\n"

    result = run(script_file='check/format-incremental',
                 tmpdir_factory=tmpdir_factory,
                 setup='git checkout -b other --quiet\n'
                 'git branch -D master --quiet\n')
    assert result.exit_code == 1
    assert result.out == ''
    assert 'No default revision found to compare against' in result.err

    # Works when ambiguous between revision and file.
    result = run(script_file='check/format-incremental',
                 tmpdir_factory=tmpdir_factory,
                 arg='HEAD',
                 setup='touch HEAD.py\n'
                 'git add -A\n'
                 'git commit -m test --quiet --no-gpg-sign\n')
    assert result.exit_code == 0
    assert result.out == (
        '\x1b[32mNo formatting needed on changed lines\x1b[0m.\n')
    assert result.err == "Comparing against revision 'HEAD'.\n"

    result = run(script_file='check/format-incremental',
                 tmpdir_factory=tmpdir_factory,
                 setup='touch master.py\n'
                 'git add -A\n'
                 'git commit -m test --quiet --no-gpg-sign\n')
    assert result.exit_code == 0
    assert result.out == (
        '\x1b[32mNo formatting needed on changed lines\x1b[0m.\n')
    assert result.err == "Comparing against revision 'master'.\n"

    result = run(script_file='check/format-incremental',
                 tmpdir_factory=tmpdir_factory,
                 setup='touch master.py\n'
                 'git add -A\n'
                 'git commit -q -m test --no-gpg-sign\n'
                 'git branch alt\n'
                 'touch master2.py\n'
                 'git add -A\n'
                 'git commit -q -m test2 --no-gpg-sign\n'
                 'git checkout -q alt\n'
                 'touch alt.py\n'
                 'git add -A\n'
                 'git commit -q -m test3 --no-gpg-sign\n')
    assert result.exit_code == 1
    assert result.out == (
        '\n'
        '\x1b[31mChanges in alt.py require formatting:\x1b[0m\n'
        'INTERCEPTED yapf --style=google --diff alt.py\n'
        '\x1b[31mSome formatting needed on changed lines\x1b[0m.\n')
    assert result.err.startswith(
        "Comparing against revision 'master' (merge base ")<|MERGE_RESOLUTION|>--- conflicted
+++ resolved
@@ -13,11 +13,7 @@
 # limitations under the License.
 
 import os
-<<<<<<< HEAD
-import sys
-=======
 from typing import TYPE_CHECKING
->>>>>>> d821bc6c
 
 from dev_tools import shell_tools
 
@@ -31,16 +27,6 @@
     return func
 
 
-<<<<<<< HEAD
-def not_on_darwin(func):
-    if sys.platform == 'darwin':
-        return None
-    return func
-
-
-def run(*, script_file: str, arg: str ='', setup: str = ''
-        ) -> shell_tools.CommandOutput:
-=======
 def run(
         *,
         script_file: str,
@@ -48,7 +34,6 @@
         arg: str = '',
         setup: str = '',
 ) -> shell_tools.CommandOutput:
->>>>>>> d821bc6c
     """Invokes the given script within a temporary test environment."""
 
     with open(script_file) as f:
@@ -373,16 +358,10 @@
         "Comparing against revision 'master' (merge base ")
 
 @only_on_posix
-<<<<<<< HEAD
-@not_on_darwin
-def test_incremental_format_branch_selection():
-    result = run(script_file='check/format-incremental', arg='HEAD')
-=======
 def test_incremental_format_branch_selection(tmpdir_factory):
     result = run(script_file='check/format-incremental',
                  tmpdir_factory=tmpdir_factory,
                  arg='HEAD')
->>>>>>> d821bc6c
     assert result.exit_code == 0
     assert result.out == (
         '\x1b[32mNo formatting needed on changed lines\x1b[0m.\n')
