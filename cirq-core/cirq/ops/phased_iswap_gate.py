# Copyright 2019 The Cirq Developers
#
# Licensed under the Apache License, Version 2.0 (the "License");
# you may not use this file except in compliance with the License.
# You may obtain a copy of the License at
#
#     https://www.apache.org/licenses/LICENSE-2.0
#
# Unless required by applicable law or agreed to in writing, software
# distributed under the License is distributed on an "AS IS" BASIS,
# WITHOUT WARRANTIES OR CONDITIONS OF ANY KIND, either express or implied.
# See the License for the specific language governing permissions and
# limitations under the License.
"""ISWAPPowGate conjugated by tensor product Rz(phi) and Rz(-phi)."""

from typing import AbstractSet, Any, Dict, List, Optional, Sequence, Tuple, Union

import numpy as np
import sympy

import cirq
from cirq import linalg, protocols, value
from cirq._compat import proper_repr
from cirq.ops import eigen_gate, swap_gates


@value.value_equality(manual_cls=True)
class PhasedISwapPowGate(eigen_gate.EigenGate):
    """Fractional ISWAP conjugated by Z rotations.

    PhasedISwapPowGate with phase_exponent p and exponent t is equivalent to
    the composition

        (Z^-p ⊗ Z^p) ISWAP^t (Z^p ⊗ Z^-p)

    and is given by the matrix:

        [[1, 0, 0, 0],
         [0, c, i·s·f, 0],
         [0, i·s·f*, c, 0],
         [0, 0, 0, 1]]

    where:

        c = cos(π·t/2)
        s = sin(π·t/2)
        f = exp(2πi·p)

    and star indicates complex conjugate.
    """

    def __init__(
        self,
        *,
<<<<<<< HEAD
        phase_exponent: Union[float, sympy.Expr] = 0.25,
        exponent: Union[float, sympy.Expr] = 1.0,
=======
        phase_exponent: Union[float, sympy.Symbol] = 0.25,
        exponent: Union[float, sympy.Symbol] = 1.0,
        global_shift=0.0,
>>>>>>> fae0d85f
    ):
        """Inits PhasedISwapPowGate.

        Args:
            phase_exponent: The exponent on the Z gates. We conjugate by
                the T gate by default.
            exponent: The exponent on the ISWAP gate, see EigenGate for
                details.
            global_shift: The global_shift on the ISWAP gate, see EigenGate for
                details.
        """
        self._phase_exponent = value.canonicalize_half_turns(phase_exponent)
        self._iswap = swap_gates.ISwapPowGate(exponent=exponent, global_shift=global_shift)
        super().__init__(exponent=exponent, global_shift=global_shift)

    @property
    def phase_exponent(self) -> Union[float, sympy.Expr]:
        return self._phase_exponent

    def _num_qubits_(self) -> int:
        return 2

    def _json_dict_(self) -> Dict[str, Any]:
        return {'phase_exponent': self._phase_exponent, 'exponent': self._exponent}

    def _value_equality_values_cls_(self):
        if self.phase_exponent == 0:
            return swap_gates.ISwapPowGate
        return PhasedISwapPowGate

    def _value_equality_values_(self):
        if self.phase_exponent == 0:
            return self._iswap._value_equality_values_()
        return (self.phase_exponent, *self._iswap._value_equality_values_())

    def _is_parameterized_(self) -> bool:
        return protocols.is_parameterized(self._iswap) or protocols.is_parameterized(
            self._phase_exponent
        )

    def _parameter_names_(self) -> AbstractSet[str]:
        return protocols.parameter_names(self._iswap) | protocols.parameter_names(
            self._phase_exponent
        )

    def _resolve_parameters_(
        self, resolver: 'cirq.ParamResolver', recursive: bool
    ) -> 'PhasedISwapPowGate':
        return self.__class__(
            phase_exponent=protocols.resolve_parameters(self.phase_exponent, resolver, recursive),
            exponent=protocols.resolve_parameters(self.exponent, resolver, recursive),
        )

    def _with_exponent(self, exponent: value.type_alias.TParamVal) -> 'PhasedISwapPowGate':
        return PhasedISwapPowGate(phase_exponent=self.phase_exponent, exponent=exponent)

    def _eigen_shifts(self) -> List[float]:
        return [0.0, +0.5, -0.5]

    def _eigen_components(self) -> List[Tuple[float, np.ndarray]]:
        phase = np.exp(1j * np.pi * self.phase_exponent)
        phase_matrix = np.diag([1, phase, phase.conjugate(), 1])
        inverse_phase_matrix = np.conjugate(phase_matrix)
        eigen_components: List[Tuple[float, np.ndarray]] = []
        for eigenvalue, projector in self._iswap._eigen_components():
            new_projector = phase_matrix @ projector @ inverse_phase_matrix
            eigen_components.append((eigenvalue, new_projector))
        return eigen_components

    def _apply_unitary_(self, args: 'protocols.ApplyUnitaryArgs') -> Optional[np.ndarray]:
        if protocols.is_parameterized(self):
            return NotImplemented

        c = np.cos(np.pi * self._exponent / 2)
        s = np.sin(np.pi * self._exponent / 2)
        f = np.exp(2j * np.pi * self._phase_exponent)
        matrix = np.array([[c, 1j * s * f], [1j * s * f.conjugate(), c]])

        zo = args.subspace_index(0b01)
        oz = args.subspace_index(0b10)
        linalg.apply_matrix_to_slices(
            args.target_tensor, matrix, [oz, zo], out=args.available_buffer
        )
        return args.available_buffer

    def _decompose_(self, qubits: Sequence['cirq.Qid']) -> 'cirq.OP_TREE':
        if len(qubits) != 2:
            raise ValueError(f'Expected two qubits, got {len(qubits)}')
        a, b = qubits

        yield cirq.Z(a) ** self.phase_exponent
        yield cirq.Z(b) ** -self.phase_exponent
        yield cirq.ISWAP(a, b) ** self.exponent
        yield cirq.Z(a) ** -self.phase_exponent
        yield cirq.Z(b) ** self.phase_exponent

    def _pauli_expansion_(self) -> value.LinearDict[str]:
        if self._is_parameterized_():
            return NotImplemented
        expansion = protocols.pauli_expansion(self._iswap)
        assert set(expansion.keys()).issubset({'II', 'XX', 'YY', 'ZZ'})
        assert np.isclose(expansion['XX'], expansion['YY'])

        v = (expansion['XX'] + expansion['YY']) / 2
        phase_angle = np.pi * self.phase_exponent
        c, s = np.cos(2 * phase_angle), np.sin(2 * phase_angle)

        return value.LinearDict(
            {
                'II': expansion['II'],
                'XX': c * v,
                'YY': c * v,
                'XY': s * v,
                'YX': -s * v,
                'ZZ': expansion['ZZ'],
            }
        )

    def _circuit_diagram_info_(
        self, args: 'cirq.CircuitDiagramInfoArgs'
    ) -> 'cirq.CircuitDiagramInfo':
        s = f'PhISwap({args.format_real(self._phase_exponent)})'
        return protocols.CircuitDiagramInfo(
            wire_symbols=(s, s), exponent=self._diagram_exponent(args)
        )

    def __str__(self) -> str:
        if self.exponent == 1:
            return 'PhasedISWAP'
        return f'PhasedISWAP**{self.exponent}'

    def __repr__(self) -> str:
        phase_exponent = proper_repr(self._phase_exponent)
        args = [f'phase_exponent={phase_exponent}']
        if self.exponent != 1:
            exponent = proper_repr(self.exponent)
            args.append(f'exponent={exponent}')
        arg_string = ', '.join(args)
        return f'cirq.PhasedISwapPowGate({arg_string})'


def givens(angle_rads: value.TParamVal) -> PhasedISwapPowGate:
    """Returns gate with matrix exp(-i angle_rads (Y⊗X - X⊗Y) / 2).

    In numerical linear algebra Givens rotation is any linear transformation
    with matrix equal to the identity except for a 2x2 orthogonal submatrix
    [[cos(a), -sin(a)], [sin(a), cos(a)]] which performs a 2D rotation on a
    subspace spanned by two basis vectors. In quantum computational chemistry
    the term is used to refer to the two-qubit gate defined as

        givens(a) ≡ exp(-i a (Y⊗X - X⊗Y) / 2)

    with the matrix

        [[1, 0, 0, 0],
         [0, c, -s, 0],
         [0, s, c, 0],
         [0, 0, 0, 1]]

    where

        c = cos(a),
        s = sin(a).

    The matrix is a Givens rotation in the numerical linear algebra sense
    acting on the subspace spanned by the |01⟩ and |10⟩ states.

    The gate is also equivalent to the ISWAP conjugated by T^-1 ⊗ T.


    Args:
        angle_rads: The rotation angle in radians.

    Returns:
        A phased iswap gate for the given rotation.
    """
    pi = sympy.pi if protocols.is_parameterized(angle_rads) else np.pi
    return PhasedISwapPowGate() ** (2 * angle_rads / pi)<|MERGE_RESOLUTION|>--- conflicted
+++ resolved
@@ -52,14 +52,9 @@
     def __init__(
         self,
         *,
-<<<<<<< HEAD
         phase_exponent: Union[float, sympy.Expr] = 0.25,
         exponent: Union[float, sympy.Expr] = 1.0,
-=======
-        phase_exponent: Union[float, sympy.Symbol] = 0.25,
-        exponent: Union[float, sympy.Symbol] = 1.0,
-        global_shift=0.0,
->>>>>>> fae0d85f
+        global_shift: float = 0.0,
     ):
         """Inits PhasedISwapPowGate.
 
@@ -68,7 +63,7 @@
                 the T gate by default.
             exponent: The exponent on the ISWAP gate, see EigenGate for
                 details.
-            global_shift: The global_shift on the ISWAP gate, see EigenGate for
+            global_shift: The global_shift on the PhasedISwapPowGate gate, see EigenGate for
                 details.
         """
         self._phase_exponent = value.canonicalize_half_turns(phase_exponent)
